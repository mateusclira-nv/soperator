#!/bin/bash

# Complement jaildir by bind-mounting virtual filesystems, users, and NVIDIA binaries from the host filesystem

set -x # Print actual command before executing it
set -e # Exit immediately if any command returns a non-zero error code

usage() { echo "usage: ${0} -j <path_to_jail_dir> -u <path_to_upper_jail_dir> [-w] [-h]" >&2; exit 1; }

while getopts j:u:wh flag
do
    case "${flag}" in
        j) jaildir=${OPTARG};;
        u) upperdir=${OPTARG};;
        w) worker=1;;
        h) usage;;
        *) usage;;
    esac
done

if [ -z "$jaildir" ] || [ -z "$upperdir" ]; then
    usage
fi

pushd "${jaildir}"
    echo "Bind-mount virtual filesystems"
    mount -t proc /proc proc/
    mount -t sysfs /sys sys/
    mount --rbind /dev dev/
    mount --rbind /run run/

    echo "Bind-mount cgroup filesystem"
    mount --rbind /sys/fs/cgroup sys/fs/cgroup

    echo "Bind-mount /tmp"
    mount --bind /tmp tmp/

    echo "Bind-mount /var/log because it should be node-local"
    mount --bind /var/log var/log

    echo "Bind-mount DNS configuration"
    mount --bind /etc/resolv.conf etc/resolv.conf

    echo "Bind-mount /etc/hosts"
    mount --bind /etc/hosts etc/hosts

    echo "Bind-mount jail submounts from upper ${upperdir} into the actual ${jaildir}"
    submounts=$( \
        findmnt --output TARGET --submounts --target / --pairs | \
        grep "^TARGET=\"${upperdir}/" | \
        sed -e "s|^TARGET=\"${upperdir}/||" -e "s|\"$||" \
    )
    while IFS= read -r path; do
        if [ -n "$path" ]; then
            echo "Bind-mount jail submount ${path}"
            if [ -d "${upperdir}/${path}" ]; then
                mkdir -p "${path}" # TODO: Support setting configurable permissions for jail submounts, this should be implemented in K8S VolumeMount
                mount --bind "${upperdir}/${path}" "${path}"
            elif [ -f "${upperdir}/${path}" ]; then
                # make sure mount point exists
                mkdir -p "$(dirname "${path}")/" && touch "${path}"
                mount --bind "${upperdir}/${path}" "${path}"
            fi
        fi
    done <<< "$submounts"

    if [ -n "$worker" ] && [ "$SLURM_CLUSTER_TYPE" = "gpu" ]; then
        echo "Run nvidia-container-cli to propagate NVIDIA drivers, CUDA, NVML and other GPU-related stuff to the jail"
        flock etc/complement_jail_nvidia_container_cli.lock -c "
            nvidia-container-cli \
                --user \
                --debug=/dev/stderr \
                --no-pivot \
                configure \
                --no-cgroups \
                --ldconfig=\"@$(command -v ldconfig.real || command -v ldconfig)\" \
                --device=all \
                --utility \
                --compute \
                \"${jaildir}\"
        "
        touch "etc/gpu_libs_installed.flag"
    fi

    echo "Starting slurm packages bind-mounting"
    /opt/bin/slurm/bind_slurm_common.sh -j ${jaildir}

    echo "Bind-mount slurm chroot plugin from container to the jail"
    mkdir -p usr/lib/x86_64-linux-gnu/slurm
    touch usr/lib/x86_64-linux-gnu/slurm/chroot.so
    mount --bind /usr/lib/x86_64-linux-gnu/slurm/chroot.so usr/lib/x86_64-linux-gnu/slurm/chroot.so

    echo "Bind-mount /etc/enroot, /usr/share/enroot and /usr/lib/enroot"
    mkdir -p etc/enroot usr/share/enroot usr/lib/enroot
    mount --bind /etc/enroot etc/enroot
    mount --bind /usr/share/enroot usr/share/enroot
    mount --bind /usr/lib/enroot usr/lib/enroot

    echo "Bind-mount enroot binaries"
    for file in /usr/bin/enroot*; do
        filename=$(basename "$file")
        touch "usr/bin/$filename" && mount --bind "$file" "usr/bin/$filename"
    done

    if ! getcap usr/bin/enroot-mksquashovlfs | grep -q 'cap_sys_admin+pe'; then
        echo "Set capabilities for enroot-mksquashovlfs to run containers without privileges"
        flock etc/complement_jail_setcap_enroot_mksquashovlfs.lock -c "setcap cap_sys_admin+pe usr/bin/enroot-mksquashovlfs"
    fi
    if ! getcap usr/bin/enroot-aufs2ovlfs | grep -q 'cap_sys_admin,cap_mknod+pe'; then
        echo "Set capabilities for enroot-aufs2ovlfs to run containers without privileges"
        flock etc/complement_jail_setcap_enroot_aufs2ovlfs.lock -c "setcap cap_sys_admin,cap_mknod+pe usr/bin/enroot-aufs2ovlfs"
    fi

    echo "Shared folder for pyxis output /var/cache/enroot-container-images"
    mkdir -m 1777 -p var/cache/enroot-container-images

    echo "Bind-mount pyxis plugin from container to the jail"
    touch usr/lib/x86_64-linux-gnu/slurm/spank_pyxis.so
    mount --bind /usr/lib/x86_64-linux-gnu/slurm/spank_pyxis.so usr/lib/x86_64-linux-gnu/slurm/spank_pyxis.so

    echo "Bind-mount slurm configs"
    mkdir -p etc/slurm
    for file in /mnt/slurm-configs/*; do
        filename=$(basename "$file")
        touch "etc/slurm/$filename" && mount --bind "$file" "etc/slurm/$filename"
    done

    if [ -n "$worker" ]; then
        echo "Bind-mount slurmd spool directory from the host because it should be propagated to the jail"
        mount --bind /var/spool/slurmd var/spool/slurmd/
    fi

    # For login node with cluster type GPU
    if [ -z "$worker" ] && [ "$SLURM_CLUSTER_TYPE" = "gpu" ]; then
        while [ ! -f "etc/gpu_libs_installed.flag" ]; do
            echo "Waiting for GPU libs to be propagated to the jail from a worker node"
            sleep 10
        done
        echo "Bind-mount all GPU-specific empty lib files into the host's libdummy"
        find "${jaildir}/lib/x86_64-linux-gnu" -maxdepth 1 -type f ! -type l -empty -print0 | while IFS= read -r -d '' file; do
            mount --bind "/lib/x86_64-linux-gnu/libdummy.so" "$file"
        done
    fi

    # For worker node only
    if [ -n "$worker" ]; then
        echo "Update linker cache inside the jail"
<<<<<<< HEAD
        flock --nonblock etc/complement_jail_ldconfig.lock -c "chroot \"${jaildir}\" /usr/sbin/ldconfig" || true
=======
        flock --nonblock etc/complement_jail_ldconfig.lock -c "chroot \"${jaildir}\" /usr/sbin/ldconfig" && true

        # slurmd package tree https://gist.github.com/asteny/9eb5089a10a793834d12a5b2449cc2b9
        echo "Bind-mount slurmd binaries from container to the jail"
        touch usr/sbin/slurmd usr/sbin/slurmstepd
        mount --bind /usr/sbin/slurmd usr/sbin/slurmd
        mount --bind /usr/sbin/slurmstepd usr/sbin/slurmstepd
>>>>>>> a7de89d5
    fi
popd<|MERGE_RESOLUTION|>--- conflicted
+++ resolved
@@ -145,16 +145,12 @@
     # For worker node only
     if [ -n "$worker" ]; then
         echo "Update linker cache inside the jail"
-<<<<<<< HEAD
         flock --nonblock etc/complement_jail_ldconfig.lock -c "chroot \"${jaildir}\" /usr/sbin/ldconfig" || true
-=======
-        flock --nonblock etc/complement_jail_ldconfig.lock -c "chroot \"${jaildir}\" /usr/sbin/ldconfig" && true
 
         # slurmd package tree https://gist.github.com/asteny/9eb5089a10a793834d12a5b2449cc2b9
         echo "Bind-mount slurmd binaries from container to the jail"
         touch usr/sbin/slurmd usr/sbin/slurmstepd
         mount --bind /usr/sbin/slurmd usr/sbin/slurmd
         mount --bind /usr/sbin/slurmstepd usr/sbin/slurmstepd
->>>>>>> a7de89d5
     fi
 popd